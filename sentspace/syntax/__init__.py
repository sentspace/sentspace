--- conflicted
+++ resolved
@@ -33,18 +33,6 @@
     Returns:
         sentspace.syntax.features.Feature: a Feature instance with appropriate attributes
     """
-<<<<<<< HEAD
-=======
-    features = Feature()
-    if dlt or left_corner:
-        # io.log(f'parsing into syntax tree: `{sentence}`')
-        # parsed = parse_input(sentence)
-        server_url = f'http://localhost:{syntax_port}/fullberk'
-        features.tree = Tree(utils.compute_trees(sentence, server_url=server_url))
-        # io.log(f'--- done: tree computed')
-    else:
-        return None
->>>>>>> 67c41aad
 
     # if the "sentence" actually consists of multiple sentences (as determined by the 
     # NLTK Punkt Sentence Tokenizer), we want to repeat the below block per sentence and 
@@ -61,7 +49,8 @@
             # io.log(f'parsing into syntax tree: `{sentence}`')
             # parsed = parse_input(sentence)
             try:
-                features.tree = Tree(utils.compute_trees(sub_sentence))
+                server_url = f'http://localhost:{syntax_port}/fullberk'
+                features.tree = Tree(utils.compute_trees(sub_sentence, server_url=server_url))
             except RuntimeError:
                 pass
             # io.log(f'--- done: tree computed')
