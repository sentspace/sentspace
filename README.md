--- conflicted
+++ resolved
@@ -1,9 +1,5 @@
 # sentspace
-<<<<<<< HEAD
-## ⚠ ARCHIVED: please use the up-to-date fork at https://github.com/sentspace/sentspace
-=======
 <img src="graphics/logo_v1.png" width="300">
->>>>>>> c08d9118
 
 <!-- ABOUT THE PROJECT -->
 ## About 
